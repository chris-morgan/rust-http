//! Types and utilities for working with headers in HTTP requests and responses.
//!
//! This HTTP system is Special in that it uses lots of strong typing for its header system. All
//! known HTTP headers are type checked, rather than being dealt with as strings all the time. Only
//! unknown headers are stored in a map in the traditional way.

<<<<<<< HEAD
use url::Url;
=======
use std::vec_ng::Vec;
>>>>>>> 61e8183a
use std::io::IoResult;
use time::{Tm, strptime};
use rfc2616::{is_token_item, is_separator, CR, LF, SP, HT, COLON};
use method::Method;

use self::serialization_utils::{normalise_header_name};

pub enum HeaderLineErr { EndOfFile, EndOfHeaders, MalformedHeaderValue, MalformedHeaderSyntax }

pub mod test_utils;
pub mod serialization_utils;

/* TODO: ensure we've got all standard HTTP headers, not just those in RFC 2616.

From https://en.wikipedia.org/wiki/List_of_HTTP_headers:

- Known missing headers:

  - Access-Control-Allow-Origin
  - Content-Disposition
  - Link
  - P3P
  - Refresh
  - Set-Cookie
  - Status
  - Strict-Transport-Security

- Common non-standard headers:

  - X-Frame-Options
  - X-XSS-Protection
  - Content-Security-Policy, X-Content-Security-Policy, X-WebKit-CSP
  - X-Content-Type-Options
  - X-Powered-By
  - X-UA-Compatible

Also go through http://www.iana.org/assignments/message-headers/message-headers.xhtml which should
be the more canonical source.

*/

//pub mod accept;
//pub mod accept_charset;
//pub mod accept_encoding;
//pub mod accept_language;
pub mod accept_ranges;
//pub mod cache_control;
pub mod connection;
//pub mod content_encoding;
//pub mod content_range;
pub mod content_type;
pub mod etag;
pub mod host;
pub mod transfer_encoding;

pub type DeltaSeconds = u64;

#[deriving(Clone, Eq)]
pub enum ConsumeCommaLWSResult {
    CommaConsumed,
    EndOfValue,
    ErrCommaNotFound,
}

pub trait HeaderEnum {
    fn header_name(&self) -> ~str;
    fn header_value(&self) -> ~str;
    fn write_header<W: Writer>(&self, writer: &mut W) -> IoResult<()>;

    // FIXME: this method combination is temporary, to be merged with an efficient parser like that
    // of the request line. Also refactor to remove the need to return the next byte too.
    /// Return values:
    ///
    /// - Header
    /// - Next byte (consumed out of linear white space checking necessity)
    ///
    /// (Err, Option) means EOF/EOH/Malformed.
    /// (Ok, None) is impossible.
    /// (Ok, Some) means you have a valid header.
    //REMOVED BECAUSE OF ICE:
    //fn from_stream<T: Reader>(reader: &mut T) -> (Result<Self, HeaderLineErr>, Option<u8>) { ... }

    fn value_from_stream<R: Reader>(name: ~str, input: &mut HeaderValueByteIterator<R>)
        -> Option<Self>;
}

/// Shifted out of being a default method to fix an ICE (not yet reported, TODO)
pub fn header_enum_from_stream<R: Reader, E: HeaderEnum>(reader: &mut R)
        -> (Result<E, HeaderLineErr>, Option<u8>) {
    enum State { Start, ReadingName, NameFinished, GotCR }
    let mut state = Start;
    let mut header_name = ~"";
    loop {
        state = match (state, reader.read_byte()) {
            (Start, Ok(b)) | (ReadingName, Ok(b)) if is_token_item(b) => {
                header_name.push_char(b as char);
                ReadingName
            },
            // TODO: check up on the rules for a line like "Name : value". Full LWS?
            (Start, Ok(b)) if b == CR => GotCR,
            (Start, Ok(b)) | (GotCR, Ok(b)) if b == LF => {
                return (Err(EndOfHeaders), None);
            },
            (_, Ok(b)) if b == SP => NameFinished,
            (_, Ok(b)) if b == COLON => break,
            (_, Ok(_)) => return (Err(MalformedHeaderSyntax), None),
            (_, Err(_)) => return (Err(EndOfFile), None),
        }
    }
    let mut iter = HeaderValueByteIterator::new(reader);
    let header = HeaderEnum::value_from_stream(normalise_header_name(header_name), &mut iter);
    // Ensure that the entire header line is consumed (don't want to mess up next header!)
    for _ in iter { }
    match header {
        Some(h) => (Ok(h), iter.next_byte),
        None => {
            debug!("malformed header value for {}", header_name);
            // Alas, I can't tell you what the value actually was... TODO: improve that situation
            (Err(MalformedHeaderValue), iter.next_byte)
        },
    }
}

#[deriving(Eq)]
enum HeaderValueByteIteratorState {
    Normal,  // Anything other than the rest.
    GotLF,  // Last character was LF (could be end of header or, if followed by SP or HT, LWS)
    Finished,  // Finished, so next() should always return ``None`` immediately (no side effects)
}

/// An iterator over the bytes of a header value.
/// This ensures one cannot read past the end of a header mistakenly and that linear white space is
/// handled correctly so that nothing else needs to worry about it. Any linear whitespace (multiple
/// spaces outside of a quoted-string) is compacted into a single SP.
pub struct HeaderValueByteIterator<'a, R> {
    reader: &'a mut R,

    /// This field serves two purposes. *During* iteration, it will typically be ``None``, but
    /// certain cases will cause it to be a ``Some``, meaning that the next ``next()`` call will
    /// return that value rather than reading a new byte. At the *end* of iteration (after
    /// ``next()`` has returned ``None``), it will be the extra byte which it has had to consume
    /// from the stream because of the possibility of linear white space of the form ``CR LF SP``.
    /// It is guaranteed that if ``self.state == Finished`` this will be a ``Some``.
    next_byte: Option<u8>,

    at_start: bool,
    priv state: HeaderValueByteIteratorState,
}

impl<'a, R: Reader> HeaderValueByteIterator<'a, R> {

    pub fn new(reader: &'a mut R) -> HeaderValueByteIterator<'a, R> {
        HeaderValueByteIterator {
            reader: reader,
            next_byte: None,
            at_start: true,
            state: Normal,
        }
    }

    /// Check that the entire header value has been consumed.
    ///
    /// Should there be any trailing linear white space, it is dropped.
    ///
    /// Be cautious using this function as it is destructive, losing a character in the case where
    /// the value has not been entirely consumed.
    ///
    /// This should only be called when finished with a value and ensuring that there aren't
    /// unexpected characters
    ///
    /// Suggested usage is in a ``from_stream`` method::
    ///
    ///     if reader.verify_consumed() {
    ///         Some(header)
    ///     } else {
    ///         None
    ///     }
    ///
    /// ... however, this common case is handled with the ``some_if_consumed`` method, so you may
    /// very well not need to call this function directly.
    #[inline]
    pub fn verify_consumed(&mut self) -> bool {
        self.consume_optional_lws();
        self.next() == None
    }

    /// Turn a constructed header value into an Option: Some(value) if the header value is consumed
    /// or None if it is not, thus indicating: "I'm finished and expect nothing more. Anything more
    /// is an error."
    #[inline]
    pub fn some_if_consumed<T>(&mut self, t: T) -> Option<T> {
        if self.verify_consumed() {
            Some(t)
        } else {
            None
        }
    }

    // TODO: can we have collect() implemented for ~str? That would negate the need for this.
    fn collect_to_str(&mut self) -> ~str {
        // TODO: be more efficient (char cast is a little unnecessary)
        let mut out = ~"";
        // No point in trying out.reserve(self.size_hint()); I *know* I can't offer a useful hint.
        loop {
            match self.next() {
                None => break,
                Some(b) => out.push_char(b as char),
            }
        }
        /*Doesn't work: "cannot borrow immutable self value as mutable" (!! TODO: report bug)
        for b in self {
            out.push_char(b as char);
        }*/
        out
    }

    /**
     * Consume optional `*LWS`. That is, zero or more of SP and HT, until it
     * gets to something other than SP and HT or gets to the end of the header.
     */
    pub fn consume_optional_lws(&mut self) {
        // This is the dirty secret of this method.
        let _ = self.consume_lws();
    }

    /**
     * Consume `1*LWS`. That is, one or more of SP and HT, until it gets to
     * something other than SP and HT or gets to the end of the header.
     */
    pub fn consume_lws(&mut self) -> bool {
        // This doesn't need to deal with CR and LF; next() collapses that LWS.
        // (This Serious Comment had to come here rather than lower where it would normally be more
        // suitable as it would otherwise have messed up the poetry of the Less Serious Comments.)

        // Don't you love descriptive variable names?
        let mut the_savages_gobbled_up_at_least_one_white_space_char = false;
        loop {
            // 1000 hairy (?) white space chars, sitting in a stream...
            match self.next() {
                // Gobble, gobble, glup, glup, much, munch, munch.
                Some(b) if b == SP || b == HT => (),
                Some(b) => {
                    // "Oy! Who put a non-white-space-char on my plate?"
                    // Better take it off or someone might eat it by accident...
                    assert_eq!(self.next_byte, None);  // TODO: manually verify this holds
                    self.next_byte = Some(b);
                    break;
                },
                None => break,  // Sorry, you're going to go hungry today...
            };
            the_savages_gobbled_up_at_least_one_white_space_char = true;
        }
        the_savages_gobbled_up_at_least_one_white_space_char
    }

    /// Return values:
    /// - CommaConsumed if there was a comma and it was consumed;
    /// - EndOfValue if the header value has been completely consumed;
    /// - ErrCommaNotFound if the next thing wasn't a comma (this is an error state)
    pub fn consume_comma_lws(&mut self) -> ConsumeCommaLWSResult {
        self.consume_optional_lws();
        match self.next() {
            Some(b) if b == ',' as u8 => {
                self.consume_optional_lws();
                CommaConsumed
            },
            Some(_) => {
                ErrCommaNotFound
            },
            None => {
                EndOfValue
            }
        }
    }

    /// Read a quoted-string from the current position.
    /// If the quoted-string is not begun immediately or the header ends before it is completed,
    /// then None is returned; TODO: decide if I can return the bytes read (at present, escapes and
    /// double quote would be lost if I did that).
    pub fn read_quoted_string(&mut self, already_opened: bool) -> Option<~str> {
        enum State { Start, Normal, Escaping }

        let mut state = if already_opened { Normal } else { Start };
        let mut output = ~"";
        loop {
            match self.next() {
                None => return None,
                Some(b) => {
                    state = match state {
                        Start if b == '"' as u8 => Normal,
                        Start => return None,
                        Normal if b == '\\' as u8 => Escaping,
                        Normal if b == '"' as u8 => break,
                        Normal | Escaping => { output.push_char(b as char); Normal },
                    }
                }
            }
        }
        Some(output)
    }

    fn read_parameter(&mut self, already_read_semicolon: bool) -> Option<(~str, ~str)> {
        if !already_read_semicolon && self.next() != Some(';' as u8) {
            return None;
        }
        self.consume_optional_lws();
        let key = match self.read_token() {
            Some(t) => t,
            None => return None,
        };
        self.consume_optional_lws();
        if self.next() != Some('=' as u8) {
            return None;
        }
        self.consume_optional_lws();
        let value = match self.read_token_or_quoted_string() {
            Some(t) => t,
            None => return None,
        };
        self.consume_optional_lws();
        Some((key, value))
    }

    /// Read parameters from the current position.
    ///
    /// The return value ``None`` is reserved for syntax errors in parameters that exist; a mere
    /// absense of parameters will lead to returning an empty vector instead.
    fn read_parameters(&mut self) -> Option<Vec<(~str, ~str)>> {
        let mut result = Vec::new();
        loop {
            match self.next() {
                //This catches the LWS after the last ';', and can probably be replaced with
                //consume_optional_lws().
                Some(b) if b == SP || b == HT => (),
                Some(b) if b == ';' as u8 => {
                    match self.read_parameter(true) {
                        Some(parameter) => result.push(parameter),
                        None => return None,
                    }
                },
                Some(b) => {
                    // TODO: manually prove this; can LWS trip it up?
                    assert_eq!(self.next_byte, None);
                    self.next_byte = Some(b);
                    return Some(result);
                },
                None => return Some(result),
            }
        }
    }

    /// Read a token (RFC 2616 definition) from the header value.
    ///
    /// If no token begins at the current point of the header, ``None`` will also be returned.
    pub fn read_token_or_quoted_string(&mut self) -> Option<~str> {

        let mut output = ~"";
        match self.next() {
            Some(b) if b == '"' as u8 => {
                // It is a quoted-string.
                enum State { Normal, Escaping }
                let mut state = Normal;
                loop {
                    match self.next() {
                        None => return None,
                        Some(b) => state = match state {
                            Normal if b == '\\' as u8 => Escaping,
                            Normal if b == '"' as u8 => break,
                            Normal | Escaping => { output.push_char(b as char); Normal },
                        }
                    }
                }
                return Some(output);
            },
            Some(b) => self.next_byte = Some(b),
            None => return None,
        }
        // OK, it wasn't a quoted-string. Must be a token.
        loop {
            match self.next() {
                None => break,
                Some(b) if is_separator(b) => {
                    assert_eq!(self.next_byte, None);
                    self.next_byte = Some(b);
                    break;
                },
                Some(b) if is_token_item(b) => {
                    output.push_char(b as char);
                },
                Some(b) => {
                    println!("TODO: what should be done with a token ended with a non-separator? \
(With token {}, {} was read.)", output, b as char);
                }
            }
        }
        if output.len() == 0 {
            None
        } else {
            Some(output)
        }
    }

    /// Read a token (RFC 2616 definition) from the header value.
    ///
    /// If no token begins at the current point of the header, ``None`` will also be returned.
    pub fn read_token(&mut self) -> Option<~str> {
        let mut output = ~"";
        loop {
            match self.next() {
                None => break,
                Some(b) if is_separator(b) => {
                    assert_eq!(self.next_byte, None);
                    self.next_byte = Some(b);
                    break;
                },
                Some(b) if is_token_item(b) => {
                    output.push_char(b as char);
                },
                Some(b) => {
                    println!("TODO: what should be done with a token ended with a non-separator? \
(With token {:?}, {:?} was read.)", output, b as char);
                }
            }
        }
        if output.len() == 0 {
            None
        } else {
            Some(output)
        }
    }
}

impl<'a, R: Reader> Iterator<u8> for HeaderValueByteIterator<'a, R> {
    fn next(&mut self) -> Option<u8> {
        if self.state == Finished {
            return None;
        }
        loop {
            let b = match self.next_byte {
                Some(b) => {
                    self.next_byte = None;
                    b
                },
                None => match self.reader.read_byte() {
                    Err(_) => {
                        // Probably EOF; not a friendly reader :-(.
                        // Let's just call that the end. And sorry—your IoError
                        // is being concealed. Such is life with Iterator.
                        self.state = Finished;
                        return None
                    },
                    Ok(b) => b,
                }
            };
            match self.state {
                Normal if b == SP || b == HT => {
                    if self.at_start {
                        continue;
                    } else {
                        return Some(b);
                    }
                },
                Normal if b == CR => {
                    // RFC 2616 section 19.3, paragraph 3: "The line terminator for message-header
                    // fields is the sequence CRLF. However, we recommend that applications, when
                    // parsing such headers, recognize a single LF as a line terminator and ignore
                    // the leading CR."
                    continue;
                },
                Normal if b == LF => {
                    self.state = GotLF;
                    continue;
                },
                GotLF if b == SP || b == HT => {
                    // This isn't an end of header, this is LWS.
                    //
                    // RFC 2616, section 2.2:
                    //
                    //     LWS            = [CRLF] 1*( SP | HT )
                    //
                    // RFC 2616, section 4.2, paragraph 1:
                    //
                    //     Header fields can be extended over multiple lines by
                    //     preceding each extra line with at least one SP or HT.

                    self.state = Normal;
                    return Some(b);
                },
                GotLF => {
                    // Ooh! We got to a genuine end of line, so we're done.
                    // But first, we must makes sure not to lose that byte.
                    self.next_byte = Some(b);
                    self.state = Finished;
                    return None;
                },
                Normal => {
                    self.at_start = false;
                    return Some(b);
                },
                Finished => unreachable!(),
            }
        }
    }
}

/**
 * A datatype for headers.
 */
pub trait HeaderConvertible: Eq + Clone {
    /**
     * Read a header value from an iterator over the raw value.
     *
     * There will be no leading white space, but there may be trailing white space.
     * White space comes only in the form SP or HT; the `CR LF SP` form of whitespace is collapsed
     * to just the last character, and the `CR LF` which would indicate the end of the header line
     * in the stream is removed.
     *
     * For types that implement ``FromStr``, a sane-but-potentially-not-as-fast-as-possible default
     * would be::
     *
     *     from_str(reader.collect_to_str())
     *
     * (This is not provided as a default implementation as owing to present upstream limitations
     * that would require the type to implement FromStr also, which is not considered reasonable.)
     */
    fn from_stream<R: Reader>(reader: &mut HeaderValueByteIterator<R>) -> Option<Self>;

    /**
     * Write the HTTP value of the header to the stream.
     *
     * The default implementation uses the ``http_value`` method; for now, this should tend to be
     * enough, but there may be more efficient ways to do it in certain cases.
     */
    fn to_stream<W: Writer>(&self, writer: &mut W) -> IoResult<()> {
        let s = self.http_value();
        writer.write(s.as_bytes())
    }

    /**
     * The value of the header as it would be written for an HTTP header.
     *
     * For types which implement ``ToStr``, a body of ``self.to_str()`` will often be sufficient.
     */
    fn http_value(&self) -> ~str;
}

/// A header with multiple comma-separated values. Implement this and a HeaderConvertible
/// implementation for ~[T] is yours for free—just make sure your reading does not consume the
/// comma.
pub trait CommaListHeaderConvertible: HeaderConvertible {}

impl<T: CommaListHeaderConvertible> HeaderConvertible for Vec<T> {
    fn from_stream<R: Reader>(reader: &mut HeaderValueByteIterator<R>) -> Option<Vec<T>> {
        let mut result = Vec::new();
        loop {
            match HeaderConvertible::from_stream(reader) {
                Some(h) => result.push(h),
                None => return None,
            };
            match reader.consume_comma_lws() {
                CommaConsumed => continue,
                EndOfValue => break,
                ErrCommaNotFound => return None,
            }
        }
        Some(result)
    }

    fn to_stream<W: Writer>(&self, writer: &mut W) -> IoResult<()> {
        for (i, item) in self.iter().enumerate() {
            if i != 0 {
                try!(writer.write(bytes!(", ")))
            }
            try!(item.to_stream(writer))
        }
        Ok(())
    }

    fn http_value(&self) -> ~str {
        let mut out = ~"";
        for (i, item) in self.iter().enumerate() {
            if i != 0 {
                out.push_str(", ");
            }
            out.push_str(item.http_value())
        }
        out
    }
}

// Now let's have some common implementation types.
// Some header types really are arbitrary strings. Let's cover that case here.
impl HeaderConvertible for ~str {
    fn from_stream<R: Reader>(reader: &mut HeaderValueByteIterator<R>) -> Option<~str> {
        Some(reader.collect_to_str())
    }

    fn to_stream<W: Writer>(&self, writer: &mut W) -> IoResult<()> {
        writer.write(self.as_bytes())
    }

    fn http_value(&self) -> ~str {
        self.to_owned()
    }
}

impl HeaderConvertible for uint {
    fn from_stream<R: Reader>(reader: &mut HeaderValueByteIterator<R>) -> Option<uint> {
        from_str(reader.collect_to_str())
    }

    fn http_value(&self) -> ~str {
        self.to_str()
    }
}

impl HeaderConvertible for Url {
    fn from_stream<R: Reader>(reader: &mut HeaderValueByteIterator<R>) -> Option<Url> {
        from_str(reader.collect_to_str())
    }

    fn http_value(&self) -> ~str {
        self.to_str()
    }
}

impl CommaListHeaderConvertible for Method {}

impl HeaderConvertible for Method {
    fn from_stream<R: Reader>(reader: &mut HeaderValueByteIterator<R>) -> Option<Method> {
        match reader.read_token() {
            Some(s) => Method::from_str_or_new(s),
            None => None,
        }
    }

    fn http_value(&self) -> ~str {
        self.to_str()
    }
}

/**
 * ``HTTP-date`` is represented as a ``Tm``. (What follows is a quotation from RFC 2616.)
 *
 * HTTP applications have historically allowed three different formats
 * for the representation of date/time stamps:
 *
 *    Sun, 06 Nov 1994 08:49:37 GMT  ; RFC 822, updated by RFC 1123
 *    Sunday, 06-Nov-94 08:49:37 GMT ; RFC 850, obsoleted by RFC 1036
 *    Sun Nov  6 08:49:37 1994       ; ANSI C's asctime() format
 *
 * The first format is preferred as an Internet standard and represents
 * a fixed-length subset of that defined by RFC 1123 [8] (an update to
 * RFC 822 [9]). The second format is in common use, but is based on the
 * obsolete RFC 850 [12] date format and lacks a four-digit year.
 * HTTP/1.1 clients and servers that parse the date value MUST accept
 * all three formats (for compatibility with HTTP/1.0), though they MUST
 * only generate the RFC 1123 format for representing HTTP-date values
 * in header fields. See section 19.3 for further information.
 *
 *    Note: Recipients of date values are encouraged to be robust in
 *    accepting date values that may have been sent by non-HTTP
 *    applications, as is sometimes the case when retrieving or posting
 *    messages via proxies/gateways to SMTP or NNTP.
 *
 * All HTTP date/time stamps MUST be represented in Greenwich Mean Time
 * (GMT), without exception. For the purposes of HTTP, GMT is exactly
 * equal to UTC (Coordinated Universal Time). This is indicated in the
 * first two formats by the inclusion of "GMT" as the three-letter
 * abbreviation for time zone, and MUST be assumed when reading the
 * asctime format. HTTP-date is case sensitive and MUST NOT include
 * additional LWS beyond that specifically included as SP in the
 * grammar.
 *
 *     HTTP-date    = rfc1123-date | rfc850-date | asctime-date
 *     rfc1123-date = wkday "," SP date1 SP time SP "GMT"
 *     rfc850-date  = weekday "," SP date2 SP time SP "GMT"
 *     asctime-date = wkday SP date3 SP time SP 4DIGIT
 *     date1        = 2DIGIT SP month SP 4DIGIT
 *                    ; day month year (e.g., 02 Jun 1982)
 *     date2        = 2DIGIT "-" month "-" 2DIGIT
 *                    ; day-month-year (e.g., 02-Jun-82)
 *     date3        = month SP ( 2DIGIT | ( SP 1DIGIT ))
 *                    ; month day (e.g., Jun  2)
 *     time         = 2DIGIT ":" 2DIGIT ":" 2DIGIT
 *                    ; 00:00:00 - 23:59:59
 *     wkday        = "Mon" | "Tue" | "Wed"
 *                  | "Thu" | "Fri" | "Sat" | "Sun"
 *     weekday      = "Monday" | "Tuesday" | "Wednesday"
 *                  | "Thursday" | "Friday" | "Saturday" | "Sunday"
 *     month        = "Jan" | "Feb" | "Mar" | "Apr"
 *                  | "May" | "Jun" | "Jul" | "Aug"
 *                  | "Sep" | "Oct" | "Nov" | "Dec"
 *
 *    Note: HTTP requirements for the date/time stamp format apply only
 *    to their usage within the protocol stream. Clients and servers are
 *    not required to use these formats for user presentation, request
 *    logging, etc.
 */
impl HeaderConvertible for Tm {
    fn from_stream<R: Reader>(reader: &mut HeaderValueByteIterator<R>) -> Option<Tm> {
        let value = reader.collect_to_str();

        // XXX: %Z actually ignores any timezone other than UTC. Probably not a good idea?
        match strptime(value, "%a, %d %b %Y %T %Z") {  // RFC 822, updated by RFC 1123
            Ok(time) => return Some(time),
            Err(_) => ()
        }

        match strptime(value, "%A, %d-%b-%y %T %Z") {  // RFC 850, obsoleted by RFC 1036
            Ok(time) => return Some(time),
            Err(_) => ()
        }

        match strptime(value, "%c") {  // ANSI C's asctime() format
            Ok(time) => Some(time),
            Err(_) => None
        }
    }

    fn http_value(&self) -> ~str {
        self.to_utc().strftime("%a, %d %b %Y %T GMT")
    }
}

#[cfg(test)]
mod test {
    use time::Tm;
    use headers::test_utils::{from_stream_with_str, to_stream_into_str};
    use super::HeaderConvertible;

    #[test]
    fn test_from_stream_str() {
        assert_eq!(from_stream_with_str(""), Some(~""));
        assert_eq!(from_stream_with_str("foo \"bar baz\", yay"),
                                  Some(~"foo \"bar baz\", yay"));
    }

    #[test]
    fn test_http_value_str() {
        assert_eq!((~"").http_value(), ~"");
        assert_eq!((~"foo \"bar baz\", yay").http_value(), ~"foo \"bar baz\", yay");
    }

    #[test]
    fn test_to_stream_str() {
        let s = ~"";
        assert_eq!(to_stream_into_str(&s), ~"");
        let s = ~"foo \"bar baz\", yay";
        assert_eq!(to_stream_into_str(&s), ~"foo \"bar baz\", yay");
    }

    #[test]
    fn test_from_stream_uint() {
        assert_eq!(from_stream_with_str::<uint>("foo bar"), None);
        assert_eq!(from_stream_with_str::<uint>("-1"), None);
        assert_eq!(from_stream_with_str("0"), Some(0u));
        assert_eq!(from_stream_with_str("123456789"), Some(123456789u));
    }

    #[test]
    fn test_http_value_uint() {
        assert_eq!(0u.http_value(), ~"0");
        assert_eq!(123456789u.http_value(), ~"123456789");
    }

    #[test]
    fn test_to_stream_uint() {
        assert_eq!(to_stream_into_str(&0u), ~"0");
        assert_eq!(to_stream_into_str(&123456789u), ~"123456789");
    }

    fn sample_tm(zone: ~str) -> Tm {
        Tm {
            tm_sec: 37,
            tm_min: 49,
            tm_hour: 8,
            tm_mday: 6,
            tm_mon: 10,
            tm_year: 94,
            tm_wday: 0,
            tm_yday: 0,
            tm_isdst: 0,
            tm_gmtoff: 0,
            tm_zone: zone,
            tm_nsec: 0
        }
    }

    /// Test `from_stream` with an RFC 822 time (updated by RFC 1123)
    #[test]
    fn test_from_stream_rfc822() {
        assert_eq!(from_stream_with_str("Sun, 06 Nov 1994 08:49:37 GMT"), Some(sample_tm(~"UTC")));
    }

    /// Test `from_stream` with an RFC 850 time (obsoleted by RFC 1036)
    #[test]
    fn test_from_stream_rfc850() {
        assert_eq!(from_stream_with_str("Sunday, 06-Nov-94 08:49:37 GMT"), Some(sample_tm(~"UTC")));
    }

    /// Test `from_stream` with the ANSI C's asctime() format
    #[test]
    fn test_from_stream_asctime() {
        assert_eq!(from_stream_with_str("Sun Nov  6 08:49:37 1994"), Some(sample_tm(~"")));
    }

    /// Test `from_stream` with the ANSI C's asctime() format on a single digit
    /// day with only one space (which is invalid).
    ///
    /// The spec requires *exactly* two spaces for such a day number as this
    /// and will not accept one, in spite of its dodgy LWS collapsing stance.
    /// ("All linear white space, including folding, has the same semantics as SP.")
    ///
    /// This is a test of dubious value, I'll admit, but it does make it
    /// defensible that it's deliberate, should someone complain. :P
    #[test]
    fn test_from_stream_asctime_remove_lws() {
        assert_eq!(from_stream_with_str::<Tm>("Sun Nov 6 08:49:37 1994"), None);
    }

    /// Test `from_stream` with the ANSI C's asctime() format on a two-digit day.
    ///
    /// This is necessary to contrast with `test_from_stream_asctime_remove_lws`,
    /// because a double-digit day doesn't have that padding space.
    #[test]
    fn test_from_stream_asctime_double_digit_date() {
        let mut tm = sample_tm(~"");
        tm.tm_mday = 13;
        assert_eq!(from_stream_with_str("Sun Nov 13 08:49:37 1994"), Some(tm));
    }

    /// Test `http_value`, which outputs an RFC 1123 time
    #[test]
    fn test_http_value() {
        assert_eq!(sample_tm(~"UTC").http_value(), ~"Sun, 06 Nov 1994 08:49:37 GMT");
    }

    /// Test `to_stream`, which outputs an RFC 1123 time
    #[test]
    fn test_to_stream() {
        assert_eq!(to_stream_into_str(&sample_tm(~"UTC")), ~"Sun, 06 Nov 1994 08:49:37 GMT");
    }
}

macro_rules! headers_mod {
    {
        $attr:attr
        // Not using this because of a "local ambiguity" bug
        //$($attrs:attr)*
        pub mod $mod_name:ident;
        num_headers: $num_headers:pat;
        $(
            $num_id:pat,
            $output_name:expr,
            $input_name:pat,
            $caps_ident:ident,
            $lower_ident:ident,
            $htype:ty;
        )*
    } => {
        pub mod $mod_name {
            //$($attrs;)*
            $attr;

            #[allow(unused_imports)];
            use std::vec_ng::Vec;
            use std::io::IoResult;
            use time;
            use collections::treemap::{TreeMap, Entries};
            use headers;
            use headers::{HeaderEnum, HeaderConvertible, HeaderValueByteIterator};

            pub enum Header {
                $($caps_ident($htype),)*
                ExtensionHeader(~str, ~str),
            }

            #[deriving(Clone)]
            pub struct HeaderCollection {
                $($lower_ident: Option<$htype>,)*
                extensions: TreeMap<~str, ~str>,
            }

            impl HeaderCollection {
                pub fn new() -> HeaderCollection {
                    HeaderCollection {
                        $($lower_ident: None,)*
                        extensions: TreeMap::new(),
                    }
                }

                /// Consume a header, putting it into this structure.
                pub fn insert(&mut self, header: Header) {
                    match header {
                        $($caps_ident(value) => self.$lower_ident = Some(value),)*
                        ExtensionHeader(key, value) => { self.extensions.insert(key, value); },
                    }
                }

                pub fn iter<'a>(&'a self) -> HeaderCollectionIterator<'a> {
                    HeaderCollectionIterator {
                        pos: 0,
                        coll: self,
                        ext_iter: None
                    }
                }

                /// Write all the headers to a writer. This includes an extra \r\n at the end to
                /// signal end of headers.
                pub fn write_all<W: Writer>(&self, writer: &mut W) -> IoResult<()> {
                    for header in self.iter() {
                        try!(header.write_header(&mut *writer));
                    }
                    writer.write(bytes!("\r\n"))
                }
            }

            pub struct HeaderCollectionIterator<'a> {
                pos: uint,
                coll: &'a HeaderCollection,
                ext_iter: Option<Entries<'a, ~str, ~str>>
            }

            impl<'a> Iterator<Header> for HeaderCollectionIterator<'a> {
                fn next(&mut self) -> Option<Header> {
                    loop {
                        self.pos += 1;
                        match self.pos - 1 {
                            $($num_id => match self.coll.$lower_ident {
                                Some(ref v) => return Some($caps_ident(v.clone())),
                                None => continue,
                            },)*
                            $num_headers => {
                                self.ext_iter = Some(self.coll.extensions.iter());
                                continue
                            },
                            _ => match self.ext_iter.get_mut_ref().next() {
                                Some((k, v)) =>
                                    return Some(ExtensionHeader(k.to_owned(), v.to_owned())),
                                None => return None,
                            },
                        }
                    }
                }
            }

            impl HeaderEnum for Header {
                fn header_name(&self) -> ~str {
                    match *self {
                        // FIXME: $output_name is "...", I want ~"..." rather than "...".to_owned()
                        $($caps_ident(_) => $output_name.to_owned(),)*
                        ExtensionHeader(ref name, _) => name.to_owned(),
                    }
                }

                fn header_value(&self) -> ~str {
                    match *self {
                        $($caps_ident(ref h) => h.http_value(),)*
                        ExtensionHeader(_, ref value) => value.to_owned(),
                    }
                }

                fn write_header<W: Writer>(&self, writer: &mut W) -> IoResult<()> {
                    match *self {
                        ExtensionHeader(ref name, ref value) => {
                            return write!(&mut *writer as &mut Writer,
                                          "{}: {}\r\n", *name, *value);
                        },
                        _ => (),
                    }

                    try!(write!(&mut *writer as &mut Writer, "{}: ", match *self {
                        $($caps_ident(_) => $output_name,)*
                        ExtensionHeader(..) => unreachable!(),  // Already returned
                    }));

                    // FIXME: all the `h` cases satisfy HeaderConvertible, can it be simplified?
                    try!(match *self {
                        $($caps_ident(ref h) => h.to_stream(writer),)*
                        ExtensionHeader(..) => unreachable!(),  // Already returned
                    });
                    write!(&mut *writer as &mut Writer, "\r\n")
                }

                fn value_from_stream<R: Reader>(name: ~str, value: &mut HeaderValueByteIterator<R>)
                        -> Option<Header> {
                    match name.as_slice() {
                        $($input_name => match HeaderConvertible::from_stream(value) {
                            Some(v) => Some($caps_ident(v)),
                            None => None,
                        },)*
                        _ => Some(ExtensionHeader(name, value.collect_to_str())),
                    }
                }
            }
        }
    }
}

headers_mod! {
    #[doc = "Request whatnottery."]
    pub mod request;

    num_headers: 38;

    // RFC 2616, Section 4.5: General Header Fields
     0, "Cache-Control",     "Cache-Control",     CacheControl,     cache_control,     ~str;
     1, "Connection",        "Connection",        Connection,       connection,        Vec<headers::connection::Connection>;
     2, "Date",              "Date",              Date,             date,              time::Tm;
     3, "Pragma",            "Pragma",            Pragma,           pragma,            ~str;
     4, "Trailer",           "Trailer",           Trailer,          trailer,           ~str;
     5, "Transfer-Encoding", "Transfer-Encoding", TransferEncoding, transfer_encoding, Vec<headers::transfer_encoding::TransferCoding>;
     6, "Upgrade",           "Upgrade",           Upgrade,          upgrade,           ~str;
     7, "Via",               "Via",               Via,              via,               ~str;
     8, "Warning",           "Warning",           Warning,          warning,           ~str;

    // RFC 2616, Section 5.3: Request Header Fields
     9, "Accept",              "Accept",              Accept,             accept,              ~str;
    10, "Accept-Charset",      "Accept-Charset",      AcceptCharset,      accept_charset,      ~str;
    11, "Accept-Encoding",     "Accept-Encoding",     AcceptEncoding,     accept_encoding,     ~str;
    12, "Accept-Language",     "Accept-Language",     AcceptLanguage,     accept_language,     ~str;
    13, "Authorization",       "Authorization",       Authorization,      authorization,       ~str;
    14, "Expect",              "Expect",              Expect,             expect,              ~str;
    15, "From",                "From",                From,               from,                ~str;
    16, "Host",                "Host",                Host,               host,                headers::host::Host;
    17, "If-Match",            "If-Match",            IfMatch,            if_match,            ~str;
    18, "If-Modified-Since",   "If-Modified-Since",   IfModifiedSince,    if_modified_since,   time::Tm;
    19, "If-None-Match",       "If-None-Match",       IfNoneMatch,        if_none_match,       ~str;
    20, "If-Range",            "If-Range",            IfRange,            if_range,            ~str;
    21, "If-Unmodified-Since", "If-Unmodified-Since", IfUnmodifiedSince,  if_unmodified_since, time::Tm;
    22, "Max-Forwards",        "Max-Forwards",        MaxForwards,        max_forwards,        uint;
    23, "Proxy-Authorization", "Proxy-Authorization", ProxyAuthorization, proxy_authorization, ~str;
    24, "Range",               "Range",               Range,              range,               ~str;
    25, "Referer",             "Referer",             Referer,            referer,             ~str;
    26, "TE",                  "Te",                  Te,                 te,                  ~str;
    27, "User-Agent",          "User-Agent",          UserAgent,          user_agent,          ~str;

    // RFC 2616, Section 7.1: Entity Header Fields
    28, "Allow",            "Allow",            Allow,           allow,            Vec<::method::Method>;
    29, "Content-Encoding", "Content-Encoding", ContentEncoding, content_encoding, ~str;
    30, "Content-Language", "Content-Language", ContentLanguage, content_language, ~str;
    31, "Content-Length",   "Content-Length",   ContentLength,   content_length,   uint;
    32, "Content-Location", "Content-Location", ContentLocation, content_location, ~str;
    33, "Content-MD5",      "Content-Md5",      ContentMd5,      content_md5,      ~str;
    34, "Content-Range",    "Content-Range",    ContentRange,    content_range,    ~str;
    35, "Content-Type",     "Content-Type",     ContentType,     content_type,     headers::content_type::MediaType;
    36, "Expires",          "Expires",          Expires,         expires,          time::Tm;
    37, "Last-Modified",    "Last-Modified",    LastModified,    last_modified,    time::Tm;
}

headers_mod! {
    #[doc = "Response whatnottery."]
    pub mod response;

    num_headers: 29;

    // RFC 2616, Section 4.5: General Header Fields
     0, "Cache-Control",     "Cache-Control",     CacheControl,     cache_control,     ~str;
     1, "Connection",        "Connection",        Connection,       connection,        Vec<headers::connection::Connection>;
     2, "Date",              "Date",              Date,             date,              time::Tm;
     3, "Pragma",            "Pragma",            Pragma,           pragma,            ~str;
     4, "Trailer",           "Trailer",           Trailer,          trailer,           ~str;
     5, "Transfer-Encoding", "Transfer-Encoding", TransferEncoding, transfer_encoding, Vec<headers::transfer_encoding::TransferCoding>;
     6, "Upgrade",           "Upgrade",           Upgrade,          upgrade,           ~str;
     7, "Via",               "Via",               Via,              via,               ~str;
     8, "Warning",           "Warning",           Warning,          warning,           ~str;

    // RFC 2616, Section 6.2: Response Header Fields
     9, "Accept-Patch",       "Accept-Patch",       AcceptPatch,       accept_patch,       ~str;
    10, "Accept-Ranges",      "Accept-Ranges",      AcceptRanges,      accept_ranges,      headers::accept_ranges::AcceptableRanges;
    11, "Age",                "Age",                Age,               age,                ~str;
    12, "ETag",               "Etag",               ETag,              etag,               headers::etag::EntityTag;
    13, "Location",           "Location",           Location,          location,           ::url::Url;
    14, "Proxy-Authenticate", "Proxy-Authenticate", ProxyAuthenticate, proxy_authenticate, ~str;
    15, "Retry-After",        "Retry-After",        RetryAfter,        retry_after,        ~str;
    16, "Server",             "Server",             Server,            server,             ~str;
    17, "Vary",               "Vary",               Vary,              vary,               ~str;
    18, "WWW-Authenticate",   "Www-Authenticate",   WwwAuthenticate,   www_authenticate,   ~str;

    // RFC 2616, Section 7.1: Entity Header Fields
    19, "Allow",            "Allow",            Allow,           allow,            Vec<::method::Method>;
    20, "Content-Encoding", "Content-Encoding", ContentEncoding, content_encoding, ~str;
    21, "Content-Language", "Content-Language", ContentLanguage, content_language, ~str;
    22, "Content-Length",   "Content-Length",   ContentLength,   content_length,   uint;
    23, "Content-Location", "Content-Location", ContentLocation, content_location, ~str;
    24, "Content-MD5",      "Content-Md5",      ContentMd5,      content_md5,      ~str;
    25, "Content-Range",    "Content-Range",    ContentRange,    content_range,    ~str;
    26, "Content-Type",     "Content-Type",     ContentType,     content_type,     headers::content_type::MediaType;
    27, "Expires",          "Expires",          Expires,         expires,          ~str; // TODO: Should be Tm
    28, "Last-Modified",    "Last-Modified",    LastModified,    last_modified,    time::Tm;
}<|MERGE_RESOLUTION|>--- conflicted
+++ resolved
@@ -4,11 +4,8 @@
 //! known HTTP headers are type checked, rather than being dealt with as strings all the time. Only
 //! unknown headers are stored in a map in the traditional way.
 
-<<<<<<< HEAD
 use url::Url;
-=======
 use std::vec_ng::Vec;
->>>>>>> 61e8183a
 use std::io::IoResult;
 use time::{Tm, strptime};
 use rfc2616::{is_token_item, is_separator, CR, LF, SP, HT, COLON};
@@ -556,7 +553,7 @@
 }
 
 /// A header with multiple comma-separated values. Implement this and a HeaderConvertible
-/// implementation for ~[T] is yours for free—just make sure your reading does not consume the
+/// implementation for Vec<T> is yours for free—just make sure your reading does not consume the
 /// comma.
 pub trait CommaListHeaderConvertible: HeaderConvertible {}
 
