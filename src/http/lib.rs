#[crate_id = "http#0.1-pre"];

#[comment = "Rust HTTP server"];
#[license = "MIT/ASL2"];
#[crate_type = "dylib"];
#[crate_type = "rlib"];

#[doc(html_root_url = "http://www.rust-ci.org/chris-morgan/rust-http/doc/")];

#[deny(non_camel_case_types)];
//#[deny(missing_doc)];

#[feature(macro_rules)];
#[feature(phase)];
#[macro_escape];

<<<<<<< HEAD
#[phase(syntax, link)] extern crate log;
extern crate extra;
=======
extern crate url;
>>>>>>> 06a2a8a2
extern crate time;
extern crate collections;

pub mod buffer;
pub mod client;
pub mod common;
pub mod connecter;
pub mod server;
pub mod method;
pub mod headers;
pub mod rfc2616;
#[path = "generated/status.rs"]
pub mod status;  // Getting an error? It's generated; use ``make`` or see the ``Makefile``

/// TODO: submit upstream
#[cfg(test)]
pub mod memstream;<|MERGE_RESOLUTION|>--- conflicted
+++ resolved
@@ -14,12 +14,8 @@
 #[feature(phase)];
 #[macro_escape];
 
-<<<<<<< HEAD
 #[phase(syntax, link)] extern crate log;
-extern crate extra;
-=======
 extern crate url;
->>>>>>> 06a2a8a2
 extern crate time;
 extern crate collections;
 
